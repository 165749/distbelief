import torch
import torchvision
import torchvision.transforms as transforms
import numpy as np
import torch.nn as nn
import torch.nn.functional as F

import torch.optim as optim
from distbelief.optim import DownpourSGD
import threading
import argparse


class Net(nn.Module):
    def __init__(self):
        super(Net, self).__init__()
        self.conv1 = nn.Conv2d(3, 6, kernel_size=5)
        self.conv2 = nn.Conv2d(6, 16, kernel_size=5)
        self.conv2_drop = nn.Dropout2d()
        self.fc1 = nn.Linear(16 * 5 * 5, 120)
        self.fc2 = nn.Linear(120, 84)
        self.fc3 = nn.Linear(84, 10)

    def forward(self, x):
        x = F.relu(F.max_pool2d(self.conv1(x), 2))
        x = F.relu(F.max_pool2d(self.conv2_drop(self.conv2(x)), 2))
        x = x.view(-1, 16* 5* 5)
        x = F.relu(self.fc1(x))
        x = F.dropout(x, training=self.training)
        x = F.relu(self.fc2(x))
        x = self.fc3(x)
        return x


def main(*args, **kwargs):
    parser = argparse.ArgumentParser(description='Distbelief training example')
    parser.add_argument('--batch-size', type=int, default=64, metavar='N', help='input batch size for training (default: 64)')
    parser.add_argument('--test-batch-size', type=int, default=1000, metavar='N', help='input batch size for testing (default: 1000)')
    parser.add_argument('--epochs', type=int, default=10, metavar='N', help='number of epochs to train (default: 10)')
    parser.add_argument('--lr', type=float, default=0.01, metavar='LR', help='learning rate (default: 0.01)')
    parser.add_argument('--momentum', type=float, default=0.5, metavar='M', help='SGD momentum (default: 0.5)')
    parser.add_argument('--no-cuda', action='store_true', default=False, help='disables CUDA training')
    parser.add_argument('--seed', type=int, default=1, metavar='S', help='random seed (default: 1)')
    parser.add_argument('--log-interval', type=int, default=10, metavar='N', help='how many batches to wait before logging training status')
    parser.add_argument('--dataset', type=str, default='MNIST', help='Dataset to train with (CIFAR or MNIST)')
    args = parser.parse_args()

    # if args.dataset == 'MNIST':
    #     trainloader = torch.utils.data.DataLoader(
    #     torchvision.datasets.MNIST('../data', train=True, download=True,
    #                    transform=transforms.Compose([
    #                        transforms.ToTensor(),
    #                        transforms.Normalize((0.1307,), (0.3081,))
    #                    ])),
    #     batch_size=args.batch_size, shuffle=True, **kwargs)
    #     testloader = torch.utils.data.DataLoader(
    #         torchvision.datasets.MNIST('../data', train=False, transform=transforms.Compose([
    #                            transforms.ToTensor(),
    #                            transforms.Normalize((0.1307,), (0.3081,))
    #                        ])),
    #         batch_size=args.test_batch_size, shuffle=True, **kwargs)
    # TODO: distinguishing between MNIST and CIFAR for experimentation

    transform = transforms.Compose([
                transforms.ToTensor(),
                transforms.Normalize((0.5, 0.5, 0.5), (0.5, 0.5, 0.5))
            ])

    trainset = torchvision.datasets.CIFAR10(root='./data', train=True, download=True, transform=transform)
    trainloader = torch.utils.data.DataLoader(trainset, batch_size=64, shuffle=True, num_workers=1)

<<<<<<< HEAD
=======
    testset = torchvision.datasets.CIFAR10(root='../data', train=False, download=True, transform=transform)
    testloader = torch.utils.data.DataLoader(testset, batch_size=64, shuffle=False, num_workers=1)

    classes = ('plane', 'car', 'bird', 'cat', 'deer', 'dog', 'frog', 'horse', 'ship', 'truck')

    dataiter = iter(trainloader)
    images, labels = dataiter.next()

>>>>>>> fac0e91c
    net = Net()

    criterion = nn.CrossEntropyLoss()
    # optimizer = DownpourSGD(net.parameters(), lr=0.01, freq=10, model=net)
    optimizer = optim.SGD(net.parameters(), lr=0.01, momentum=0.0)

    net.train()
    num_print = 20
    for epoch in range(25):  # loop over the dataset multiple times
        running_loss = 0.0
        for i, data in enumerate(trainloader, 0):
            # get the inputs
            inputs, labels = data

            # zero the parameter gradients
            optimizer.zero_grad()
            
            # forward + backward + optimize
            outputs = net(inputs)
            loss = criterion(outputs, labels)
            loss.backward()
            optimizer.step()

            # print statistics
            running_loss += loss.item()
            if i % num_print == 0:    # print every n mini-batches
                print('Epoch: %d, Iteration: %5d loss: %.3f' % (epoch, i, running_loss / num_print))
                running_loss = 0.0
        evaluate(net, testloader, classes)

    print('Finished Training')


def evaluate(net, testloader, classes):
    net.eval()
    dataiter = iter(testloader)
    images, labels = dataiter.next()

    outputs = net(images)

    _, predicted = torch.max(outputs, 1)

    correct = 0
    total = 0
    with torch.no_grad():
        for data in testloader:
            images, labels = data
            outputs = net(images)
            _, predicted = torch.max(outputs.data, 1)
            total += labels.size(0)
            correct += (predicted == labels).sum().item()

    print('Accuracy of the network on the 10000 test images: %d %%' % (
        100 * correct / total))

    class_correct = list(0. for i in range(10))
    class_total = list(0. for i in range(10))
    with torch.no_grad():
        for data in testloader:
            images, labels = data
            outputs = net(images)
            _, predicted = torch.max(outputs, 1)
            c = (predicted == labels).squeeze()
            for i in range(4):
                label = labels[i]
                class_correct[label] += c[i].item()
                class_total[label] += 1

    for i in range(10):
        print('Accuracy of %5s : %2d %%' % (
            classes[i], 100 * class_correct[i] / class_total[i]))


if __name__ == '__main__':
    main()<|MERGE_RESOLUTION|>--- conflicted
+++ resolved
@@ -69,17 +69,13 @@
     trainset = torchvision.datasets.CIFAR10(root='./data', train=True, download=True, transform=transform)
     trainloader = torch.utils.data.DataLoader(trainset, batch_size=64, shuffle=True, num_workers=1)
 
-<<<<<<< HEAD
-=======
+
     testset = torchvision.datasets.CIFAR10(root='../data', train=False, download=True, transform=transform)
     testloader = torch.utils.data.DataLoader(testset, batch_size=64, shuffle=False, num_workers=1)
 
     classes = ('plane', 'car', 'bird', 'cat', 'deer', 'dog', 'frog', 'horse', 'ship', 'truck')
 
     dataiter = iter(trainloader)
-    images, labels = dataiter.next()
-
->>>>>>> fac0e91c
     net = Net()
 
     criterion = nn.CrossEntropyLoss()
