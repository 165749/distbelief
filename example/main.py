import os
import logging 
import argparse
import csv
import torch
import torchvision
import torchvision.transforms as transforms
import numpy as np
import torch.nn as nn
import torch.nn.functional as F
import torch.distributed as dist

from models import LeNet, AlexNet
from sklearn.metrics import classification_report, accuracy_score, confusion_matrix

import torch.optim as optim
from distbelief.optim import DownpourSGD
<<<<<<< HEAD
from distbelief.server import ParameterServer

def main(args):
=======
import threading
import argparse


class Net(nn.Module):
    def __init__(self, num_channels=1):
        super(Net, self).__init__()
        self.num_channels = num_channels
        self.conv1 = nn.Conv2d(num_channels, 6, kernel_size=5)
        self.conv2 = nn.Conv2d(6, 16, kernel_size=5)
        self.conv2_drop = nn.Dropout2d()
        # hack for MNIST vs CIFAR
        self.fc1 = nn.Linear(16*5*5, 120) if num_channels == 3 else nn.Linear(16*16, 120)
        self.fc2 = nn.Linear(120, 84)
        self.fc3 = nn.Linear(84, 10)

    def forward(self, x):
        x = F.relu(F.max_pool2d(self.conv1(x), 2))
        x = F.relu(F.max_pool2d(self.conv2_drop(self.conv2(x)), 2))
        # hack for CIFAR vs MNIST
        x = x.view(-1, 16* 5* 5) if self.num_channels == 3 else x.view(-1, 16*16)

        x = F.relu(self.fc1(x))
        x = F.dropout(x, training=self.training)
        x = F.relu(self.fc2(x))
        x = self.fc3(x)
        return x


def get_dataset(dataset_name, transform, batch_size=64):
    """
    :param dataset_name:
    :param transform:
    :param batch_size:
    :return: iterators for the dataset
    """
    if dataset_name == 'MNIST':
        trainset = torchvision.datasets.MNIST(root='./data', train=True, download=True, transform=transform)
        testset = torchvision.datasets.MNIST(root='./data', train=False, download=True, transform=transform)
    else:
        trainset = torchvision.datasets.CIFAR10(root='./data', train=True, download=True, transform=transform)
        testset = torchvision.datasets.CIFAR10(root='./data', train=False, download=True, transform=transform)

    trainloader = torch.utils.data.DataLoader(trainset, batch_size=batch_size, shuffle=True, num_workers=1)
    testloader = torch.utils.data.DataLoader(testset, batch_size=batch_size, shuffle=False, num_workers=1)
    return trainloader, testloader


def main(*args, **kwargs):
    parser = argparse.ArgumentParser(description='Distbelief training example')
    parser.add_argument('--batch-size', type=int, default=64, metavar='N',
                        help='input batch size for training (default: 64)')
    parser.add_argument('--test-batch-size', type=int, default=1000, metavar='N',
                        help='input batch size for testing (default: 1000)')
    parser.add_argument('--epochs', type=int, default=10, metavar='N', help='number of epochs to train (default: 10)')
    parser.add_argument('--lr', type=float, default=0.01, metavar='LR', help='learning rate (default: 0.01)')
    parser.add_argument('--momentum', type=float, default=0.5, metavar='M', help='SGD momentum (default: 0.5)')
    parser.add_argument('--no-cuda', action='store_true', default=False, help='disables CUDA training')
    parser.add_argument('--seed', type=int, default=1, metavar='S', help='random seed (default: 1)')
    parser.add_argument('--log-interval', type=int, default=10, metavar='N',
                        help='how many batches to wait before logging training status')
    parser.add_argument('--dataset', type=str, default='MNIST', help='Dataset to train with (CIFAR or MNIST)')

    args = parser.parse_args()
>>>>>>> 0f94d8a1

    transform = transforms.Compose([
                transforms.ToTensor(),
                transforms.Normalize((0.5, 0.5, 0.5), (0.5, 0.5, 0.5))
            ])

<<<<<<< HEAD
    trainset = torchvision.datasets.CIFAR10(root='./data', train=True, download=True, transform=transform)
    trainloader = torch.utils.data.DataLoader(trainset, batch_size=args.batch_size, shuffle=True, num_workers=2)

    testset = torchvision.datasets.CIFAR10(root='./data', train=False, download=True, transform=transform)
    testloader = torch.utils.data.DataLoader(testset, batch_size=args.test_batch_size, shuffle=False, num_workers=2)

    net = LeNet()

    if args.distributed:
        optimizer = DownpourSGD(net.parameters(), lr=args.lr, freq=args.freq, model=net)
    else:
        optimizer = optim.SGD(net.parameters(), lr=args.lr, momentum=0.0)
    scheduler = optim.lr_scheduler.ReduceLROnPlateau(optimizer, patience=1, verbose=True, min_lr=1e-3)
=======
    trainloader, testloader = get_dataset(args.dataset, transform)

    net = Net(num_channels=1 if args.dataset=='MNIST' else 3)

    criterion = nn.CrossEntropyLoss()
    print('initializing downpour listener')
    downpour_optim = optim.SGD(net.parameters(), lr=args.lr)
    optimizer = DownpourSGD(net.parameters(), lr=args.lr, freq=10, model=net, internal_optim=downpour_optim)
    # optimizer = optim.SGD(net.parameters(), lr=0.01, momentum=0.0)
>>>>>>> 0f94d8a1

    # train
    net.train()
<<<<<<< HEAD
    if args.cuda:
        net = net.cuda()

=======
    num_print = 20
>>>>>>> 0f94d8a1
    for epoch in range(args.epochs):  # loop over the dataset multiple times
        running_loss = 0.0
        for i, data in enumerate(trainloader, 0):
            # get the inputs
            inputs, labels = data

            if args.cuda:
                inputs, labels = inputs.cuda(), labels.cuda()

            # zero the parameter gradients
            optimizer.zero_grad()
            # forward + backward + optimize
            outputs = net(inputs)
            loss = F.cross_entropy(outputs, labels)
            loss.backward()
            optimizer.step()

            # print statistics
            running_loss += loss.item()
            if i % args.log_interval == 0 and i > 0:    # print every n mini-batches
                print('Epoch: %d, Iteration: %5d loss: %.3f' % (epoch, i, running_loss / args.log_interval))
                running_loss = 0.0
<<<<<<< HEAD

        val_loss = evaluate(net, testloader, args)
        scheduler.step(val_loss)
=======
        evaluate(net, testloader, args.dataset)
>>>>>>> 0f94d8a1

    # join the listener
    # optimizer.stop_listening()
    print('Finished Training')


<<<<<<< HEAD
def evaluate(net, testloader, args):
    classes = ('plane', 'car', 'bird', 'cat', 'deer', 'dog', 'frog', 'horse', 'ship', 'truck')
    net.eval()
    running_loss = 0.0
    
=======
def evaluate(net, testloader, dataset_name):
    if dataset_name == 'MNIST':
        classes = (0, 1, 2, 3, 4, 5, 6, 7, 8, 9)
    else:
        classes = ('plane', 'car', 'bird', 'cat', 'deer', 'dog', 'frog', 'horse', 'ship', 'truck')
    net.eval()
    dataiter = iter(testloader)
    images, labels = next(dataiter)

    outputs = net(images)

    _, predicted = torch.max(outputs, 1)

    correct = 0
    total = 0
>>>>>>> 0f94d8a1
    with torch.no_grad():
        for data in testloader:
            images, labels = data

            if args.cuda:
                images, labels = images.cuda(), labels.cuda()

<<<<<<< HEAD
            outputs = net(images)
            _, predicted = torch.max(outputs, 1)
            running_loss += F.cross_entropy(outputs, labels).item()

    print('Loss: {:.3f}'.format(running_loss / len(testloader)))
    print('Accuracy: {:.3f}'.format(accuracy_score(predicted, labels)))
    print(classification_report(predicted, labels, target_names=classes))
    
    return running_loss

def init_server(args):
    model = LeNet()
    server = ParameterServer(model=model)
    server.run()

if __name__ == "__main__":
    parser = argparse.ArgumentParser(description='Distbelief training example')
    parser.add_argument('--batch-size', type=int, default=64, metavar='N', help='input batch size for training (default: 64)')
    parser.add_argument('--test-batch-size', type=int, default=10000, metavar='N', help='input batch size for testing (default: 1000)')
    parser.add_argument('--epochs', type=int, default=10, metavar='N', help='number of epochs to train (default: 10)')
    parser.add_argument('--lr', type=float, default=0.1, metavar='LR', help='learning rate (default: 0.1)')
    parser.add_argument('--freq', type=int, default=10, metavar='N', help='how often to send/pull grads (default: 10)')
    parser.add_argument('--cuda', action='store_true', default=False, help='use CUDA for training')
    parser.add_argument('--log-interval', type=int, default=10, metavar='N', help='how many batches to wait before logging training status')
    parser.add_argument('--distributed', action='store_true', default=False, help='whether to use DownpourSGD or normal SGD')
    parser.add_argument('--rank', type=int, metavar='N', help='rank of current process (0 is server, 1+ is training node)')
    parser.add_argument('--world-size', type=int, default=3, metavar='N', help='size of the world')
    parser.add_argument('--server', action='store_true', default=False, help='server node?')
    args = parser.parse_args()
    print(args)

    if args.distributed:
        """ Initialize the distributed environment.
        Server and clients must call this as an entry point.
        """
        os.environ['MASTER_ADDR'] = 'localhost'
        os.environ['MASTER_PORT'] = '29500'
        dist.init_process_group('tcp', rank=args.rank, world_size=args.world_size)
        if args.server:
            init_server(args)
    main(args)
=======
    class_correct = list(0. for i in range(10))
    class_total = [0. for _ in range(10)]
    with torch.no_grad():
        for data in testloader:
            images, labels = data
            outputs = net(images)
            _, predicted = torch.max(outputs, 1)
            c = (predicted == labels).squeeze()
            for i in range(4):
                label = labels[i]
                class_correct[label] += c[i].item()
                class_total[label] += 1

    for i in range(10):
        print('Accuracy of %5s : %2d %%' % (
            classes[i], 100 * class_correct[i] / class_total[i]))


if __name__ == '__main__':
    main()
>>>>>>> 0f94d8a1
<|MERGE_RESOLUTION|>--- conflicted
+++ resolved
@@ -15,89 +15,35 @@
 
 import torch.optim as optim
 from distbelief.optim import DownpourSGD
-<<<<<<< HEAD
 from distbelief.server import ParameterServer
 
-def main(args):
-=======
-import threading
-import argparse
 
-
-class Net(nn.Module):
-    def __init__(self, num_channels=1):
-        super(Net, self).__init__()
-        self.num_channels = num_channels
-        self.conv1 = nn.Conv2d(num_channels, 6, kernel_size=5)
-        self.conv2 = nn.Conv2d(6, 16, kernel_size=5)
-        self.conv2_drop = nn.Dropout2d()
-        # hack for MNIST vs CIFAR
-        self.fc1 = nn.Linear(16*5*5, 120) if num_channels == 3 else nn.Linear(16*16, 120)
-        self.fc2 = nn.Linear(120, 84)
-        self.fc3 = nn.Linear(84, 10)
-
-    def forward(self, x):
-        x = F.relu(F.max_pool2d(self.conv1(x), 2))
-        x = F.relu(F.max_pool2d(self.conv2_drop(self.conv2(x)), 2))
-        # hack for CIFAR vs MNIST
-        x = x.view(-1, 16* 5* 5) if self.num_channels == 3 else x.view(-1, 16*16)
-
-        x = F.relu(self.fc1(x))
-        x = F.dropout(x, training=self.training)
-        x = F.relu(self.fc2(x))
-        x = self.fc3(x)
-        return x
-
-
-def get_dataset(dataset_name, transform, batch_size=64):
+def get_dataset(args, transform):
     """
     :param dataset_name:
     :param transform:
     :param batch_size:
     :return: iterators for the dataset
     """
-    if dataset_name == 'MNIST':
+    if args.dataset == 'MNIST':
         trainset = torchvision.datasets.MNIST(root='./data', train=True, download=True, transform=transform)
         testset = torchvision.datasets.MNIST(root='./data', train=False, download=True, transform=transform)
     else:
         trainset = torchvision.datasets.CIFAR10(root='./data', train=True, download=True, transform=transform)
         testset = torchvision.datasets.CIFAR10(root='./data', train=False, download=True, transform=transform)
 
-    trainloader = torch.utils.data.DataLoader(trainset, batch_size=batch_size, shuffle=True, num_workers=1)
-    testloader = torch.utils.data.DataLoader(testset, batch_size=batch_size, shuffle=False, num_workers=1)
+    trainloader = torch.utils.data.DataLoader(trainset, batch_size=args.batch_size, shuffle=True, num_workers=1)
+    testloader = torch.utils.data.DataLoader(testset, batch_size=args.test_batch_size, shuffle=False, num_workers=1)
     return trainloader, testloader
 
-
-def main(*args, **kwargs):
-    parser = argparse.ArgumentParser(description='Distbelief training example')
-    parser.add_argument('--batch-size', type=int, default=64, metavar='N',
-                        help='input batch size for training (default: 64)')
-    parser.add_argument('--test-batch-size', type=int, default=1000, metavar='N',
-                        help='input batch size for testing (default: 1000)')
-    parser.add_argument('--epochs', type=int, default=10, metavar='N', help='number of epochs to train (default: 10)')
-    parser.add_argument('--lr', type=float, default=0.01, metavar='LR', help='learning rate (default: 0.01)')
-    parser.add_argument('--momentum', type=float, default=0.5, metavar='M', help='SGD momentum (default: 0.5)')
-    parser.add_argument('--no-cuda', action='store_true', default=False, help='disables CUDA training')
-    parser.add_argument('--seed', type=int, default=1, metavar='S', help='random seed (default: 1)')
-    parser.add_argument('--log-interval', type=int, default=10, metavar='N',
-                        help='how many batches to wait before logging training status')
-    parser.add_argument('--dataset', type=str, default='MNIST', help='Dataset to train with (CIFAR or MNIST)')
-
-    args = parser.parse_args()
->>>>>>> 0f94d8a1
+def main(args):
 
     transform = transforms.Compose([
                 transforms.ToTensor(),
                 transforms.Normalize((0.5, 0.5, 0.5), (0.5, 0.5, 0.5))
             ])
 
-<<<<<<< HEAD
-    trainset = torchvision.datasets.CIFAR10(root='./data', train=True, download=True, transform=transform)
-    trainloader = torch.utils.data.DataLoader(trainset, batch_size=args.batch_size, shuffle=True, num_workers=2)
-
-    testset = torchvision.datasets.CIFAR10(root='./data', train=False, download=True, transform=transform)
-    testloader = torch.utils.data.DataLoader(testset, batch_size=args.test_batch_size, shuffle=False, num_workers=2)
-
+    trainloader, testloader = get_dataset(args, transform)
     net = LeNet()
 
     if args.distributed:
@@ -105,27 +51,12 @@
     else:
         optimizer = optim.SGD(net.parameters(), lr=args.lr, momentum=0.0)
     scheduler = optim.lr_scheduler.ReduceLROnPlateau(optimizer, patience=1, verbose=True, min_lr=1e-3)
-=======
-    trainloader, testloader = get_dataset(args.dataset, transform)
-
-    net = Net(num_channels=1 if args.dataset=='MNIST' else 3)
-
-    criterion = nn.CrossEntropyLoss()
-    print('initializing downpour listener')
-    downpour_optim = optim.SGD(net.parameters(), lr=args.lr)
-    optimizer = DownpourSGD(net.parameters(), lr=args.lr, freq=10, model=net, internal_optim=downpour_optim)
-    # optimizer = optim.SGD(net.parameters(), lr=0.01, momentum=0.0)
->>>>>>> 0f94d8a1
 
     # train
     net.train()
-<<<<<<< HEAD
     if args.cuda:
         net = net.cuda()
 
-=======
-    num_print = 20
->>>>>>> 0f94d8a1
     for epoch in range(args.epochs):  # loop over the dataset multiple times
         running_loss = 0.0
         for i, data in enumerate(trainloader, 0):
@@ -148,42 +79,18 @@
             if i % args.log_interval == 0 and i > 0:    # print every n mini-batches
                 print('Epoch: %d, Iteration: %5d loss: %.3f' % (epoch, i, running_loss / args.log_interval))
                 running_loss = 0.0
-<<<<<<< HEAD
 
         val_loss = evaluate(net, testloader, args)
         scheduler.step(val_loss)
-=======
-        evaluate(net, testloader, args.dataset)
->>>>>>> 0f94d8a1
 
-    # join the listener
-    # optimizer.stop_listening()
     print('Finished Training')
 
 
-<<<<<<< HEAD
 def evaluate(net, testloader, args):
     classes = ('plane', 'car', 'bird', 'cat', 'deer', 'dog', 'frog', 'horse', 'ship', 'truck')
     net.eval()
     running_loss = 0.0
     
-=======
-def evaluate(net, testloader, dataset_name):
-    if dataset_name == 'MNIST':
-        classes = (0, 1, 2, 3, 4, 5, 6, 7, 8, 9)
-    else:
-        classes = ('plane', 'car', 'bird', 'cat', 'deer', 'dog', 'frog', 'horse', 'ship', 'truck')
-    net.eval()
-    dataiter = iter(testloader)
-    images, labels = next(dataiter)
-
-    outputs = net(images)
-
-    _, predicted = torch.max(outputs, 1)
-
-    correct = 0
-    total = 0
->>>>>>> 0f94d8a1
     with torch.no_grad():
         for data in testloader:
             images, labels = data
@@ -191,7 +98,6 @@
             if args.cuda:
                 images, labels = images.cuda(), labels.cuda()
 
-<<<<<<< HEAD
             outputs = net(images)
             _, predicted = torch.max(outputs, 1)
             running_loss += F.cross_entropy(outputs, labels).item()
@@ -220,6 +126,7 @@
     parser.add_argument('--rank', type=int, metavar='N', help='rank of current process (0 is server, 1+ is training node)')
     parser.add_argument('--world-size', type=int, default=3, metavar='N', help='size of the world')
     parser.add_argument('--server', action='store_true', default=False, help='server node?')
+    parser.add_argument('--dataset', type=str, default='CIFAR10', help='which dataset to train on')
     args = parser.parse_args()
     print(args)
 
@@ -232,26 +139,4 @@
         dist.init_process_group('tcp', rank=args.rank, world_size=args.world_size)
         if args.server:
             init_server(args)
-    main(args)
-=======
-    class_correct = list(0. for i in range(10))
-    class_total = [0. for _ in range(10)]
-    with torch.no_grad():
-        for data in testloader:
-            images, labels = data
-            outputs = net(images)
-            _, predicted = torch.max(outputs, 1)
-            c = (predicted == labels).squeeze()
-            for i in range(4):
-                label = labels[i]
-                class_correct[label] += c[i].item()
-                class_total[label] += 1
-
-    for i in range(10):
-        print('Accuracy of %5s : %2d %%' % (
-            classes[i], 100 * class_correct[i] / class_total[i]))
-
-
-if __name__ == '__main__':
-    main()
->>>>>>> 0f94d8a1
+    main(args)